--- conflicted
+++ resolved
@@ -122,24 +122,17 @@
         }
 
     @staticmethod
-<<<<<<< HEAD
     def _sign_in_date(gl_user):
         """Return user sign-in date"""
         if gl_user.current_sign_in_at:
             return gl_user.current_sign_in_at.split("T")[0]
-=======
-    def _format_date(gl_user,field):
-        """Format date field"""
-        if getattr(gl_user, field):
-            return getattr (gl_user,field).split('T')[0]
->>>>>>> 35cd4c59
         else:
             return None
 
     @staticmethod
     def _sign_in_date(gl_user):
         """Return user sign-in date"""
-        return __class__._format_date(gl_user,"current_sign_in_at")
+        return __class__._format_date(gl_user, "current_sign_in_at")
 
     def _sign_in_date_and_time(self, gl_user):
         """Return user sign-in date and time"""
@@ -216,44 +209,21 @@
             # Do not care about minutes...
             if gl_user.current_sign_in_at:
                 current_sign_in = self._sign_in_date_and_time(gl_user)
-                if gl_user.state == 'active':
+                if gl_user.state == "active":
                     already_sign_in.append(gl_user)
-                    if current_sign_in < datetime.now() - \
-                       timedelta(days=365):
+                    if current_sign_in < datetime.now() - timedelta(days=365):
                         old_sign_in.append(gl_user)
                     else:
                         active.append(gl_user)
-            elif gl_user.state == 'active':
+            elif gl_user.state == "active":
                 never_sign_in.append(gl_user)
 
-        return (old_sign_in,never_sign_in,already_sign_in,active)
+        return (old_sign_in, never_sign_in, already_sign_in, active)
 
     def output(self):
         """Output users information"""
         if self.activity:
-<<<<<<< HEAD
-
-            old_sign_in = []
-            never_sign_in = []
-            already_sign_in = []
-            active = []
-            for gl_user in self.all_gl_users:
-                # Find the last connexion date
-                # Split using the T between date and hours
-                # Do not care about minutes...
-                if gl_user.current_sign_in_at:
-                    current_sign_in = self._sign_in_date_and_time(gl_user)
-                    if gl_user.state == "active":
-                        already_sign_in.append(gl_user)
-                        if current_sign_in < datetime.now() - timedelta(days=365):
-                            old_sign_in.append(gl_user)
-                        else:
-                            active.append(gl_user)
-                elif gl_user.state == "active":
-                    never_sign_in.append(gl_user)
-=======
-            (old_sign_in, never_sign_in, already_sign_in,active) = self._getactivity()
->>>>>>> 35cd4c59
+            (old_sign_in, never_sign_in, already_sign_in, active) = self._getactivity()
 
             if "unused" in self.activity:
                 print("  Users whose last connexion is older than 1 year:")
@@ -285,7 +255,16 @@
     def user_info_csv(self, gl_user):
         """Return info for given user in csv"""
         ## Username, E-mail, Name, State, isAdmin, isExternal, LastSignInAt, CreatedAt
-        info = u"{},{},\"{}\",{},{},{},{},{}".format(gl_user.username, gl_user.email, str(gl_user.name), gl_user.state, gl_user.is_admin, gl_user.external, self._format_date(gl_user,"last_sign_in_at"), self._format_date(gl_user,"created_at"))
+        info = '{},{},"{}",{},{},{},{},{}'.format(
+            gl_user.username,
+            gl_user.email,
+            str(gl_user.name),
+            gl_user.state,
+            gl_user.is_admin,
+            gl_user.external,
+            self._format_date(gl_user, "last_sign_in_at"),
+            self._format_date(gl_user, "created_at"),
+        )
         # Complete with additional info
         return info
 
@@ -298,19 +277,19 @@
 
     def out_csv(self):
         """Output csv of all users"""
-        print("Username,E-mail,\"Name\",State,isAdmin,isExternal,LastSignInAt,CreatedAt")
+        print('Username,E-mail,"Name",State,isAdmin,isExternal,LastSignInAt,CreatedAt')
         if self.activity:
-            (old_sign_in, never_sign_in, already_sign_in,active) = self._getactivity()
-            if 'unused' in self.activity:
-                #print("  Users whose last connexion is older than 1 year:")
-                #print("  Users who never signed in:")
+            (old_sign_in, never_sign_in, already_sign_in, active) = self._getactivity()
+            if "unused" in self.activity:
+                # print("  Users whose last connexion is older than 1 year:")
+                # print("  Users who never signed in:")
                 self.print_users_csv(self._getuids(old_sign_in + never_sign_in))
 
-            elif 'sign_in' in self.activity:
-                #print("  Users who have already signed in:")
+            elif "sign_in" in self.activity:
+                # print("  Users who have already signed in:")
                 self.print_users_csv(self._getuids(already_sign_in))
-            elif 'active' in self.activity:
-                #print(f"""Active users (last connection < 1 year) [{len(active)}]:""")
+            elif "active" in self.activity:
+                # print(f"""Active users (last connection < 1 year) [{len(active)}]:""")
                 self.print_users_csv(self._getuids(active))
         else:
             self.print_users_csv(self.alluser_ids)
@@ -685,7 +664,6 @@
     )
 
     arg_group = parser.add_mutually_exclusive_group()
-<<<<<<< HEAD
     arg_group.add_argument(
         "--create-from",
         nargs=1,
@@ -713,6 +691,15 @@
         help="Delete user",
     )
 
+    arg_group.add_argument(
+        "--csv",
+        action="store_true",
+        required=False,
+        dest="csv_out",
+        default=False,
+        help="CSV output with detailed information",
+    )
+
     parser.add_argument(
         "-n",
         "--dry-run",
@@ -720,26 +707,6 @@
         action="store_true",
         help=("Do not commit any change"),
     )
-=======
-    arg_group.add_argument('--create-from', nargs=1, required=False,
-                           dest='create', metavar="csv_file",
-                           help="Create users from .csv file with format: "
-                           "username,name,email,[organization],[location], "
-                           "[group],[access_level]")
-    arg_group.add_argument('--delete-from', nargs=1, required=False,
-                           dest='delete_from', metavar="text_file",
-                           help="Delete users using text (or csv) file")
-    arg_group.add_argument('--delete', nargs=1, required=False,
-                           dest='delete', metavar="username",
-                           help="Delete user")
-
-    arg_group.add_argument('--csv', action='store_true', required=False,
-                           dest='csv_out', default=False,
-                           help="CSV output with detailed information")
-
-    parser.add_argument('-n', '--dry-run', dest='dry_run', action='store_true',
-                        help=("Do not commit any change"))
->>>>>>> 35cd4c59
     args = parser.parse_args()
 
     if args.create:
@@ -794,7 +761,6 @@
                 args.name_only,
             )
         else:
-<<<<<<< HEAD
             glu = GLUsers(
                 args.gitlab,
                 args.email_only,
@@ -804,17 +770,10 @@
                 args.sign_in_date,
                 args.name_only,
             )
-
-        glu.output()
-=======
-            glu = GLUsers(args.gitlab, args.email_only,
-                          args.export_keys, args.username, activity,
-                          args.sign_in_date, args.name_only)
         if args.csv_out:
             glu.out_csv()
         else:
             glu.output()
->>>>>>> 35cd4c59
 
 
 if __name__ == "__main__":
